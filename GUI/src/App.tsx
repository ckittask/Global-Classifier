import { FC, useEffect, useState } from 'react';
import { Route, Routes, useNavigate, useLocation } from 'react-router-dom';
import { Layout } from 'components';
import useStore from 'store';
import UserManagement from 'pages/UserManagement';
import { useQuery } from '@tanstack/react-query';
import { UserInfo } from 'types/userInfo';
import { authQueryKeys } from 'utils/queryKeys';
import { ROLES } from 'enums/roles';
import LoadingScreen from 'pages/LoadingScreen/LoadingScreen';
import Unauthorized from 'pages/Unauthorized/unauthorized';
import IntegratedAgencies from 'pages/IntegratedAgencies';
import Datasets from 'pages/Datasets';
import ViewDataset from 'pages/ViewDataset';
import DataModels from 'pages/DataModels';

const App: FC = () => {
  const navigate = useNavigate();
  const location = useLocation();
  const [hasRedirected, setHasRedirected] = useState(false);
  const { isLoading, data } = useQuery({
    queryKey: authQueryKeys.USER_DETAILS(),

    onSuccess: (res: { response: UserInfo }) => {
      localStorage.setItem('exp', res.response.JWTExpirationTimestamp);
      useStore.getState().setUserInfo(res.response);
    },
  });

  useEffect(() => {
    if (!isLoading && data && !hasRedirected && location.pathname === '/') {
      const isAdmin = (data as { response: UserInfo }).response.authorities.some(
        (item) => item === ROLES.ROLE_ADMINISTRATOR
      );
      if (isAdmin) {
        navigate('/user-management');
      } else {
        navigate('/dataset-groups');
      }
      setHasRedirected(true);
    }
  }, [isLoading, data, navigate, hasRedirected, location.pathname]);

  return (
    <>
      {isLoading ? (
        <LoadingScreen />
      ) : (
        <Routes>
          <Route element={<Layout />}>
            {(data as { response: UserInfo })?.response.authorities.some(
              (item) => item === ROLES.ROLE_ADMINISTRATOR
            ) ? (
              <>
                <Route path="/user-management" element={<UserManagement />} />
                <Route path="/integrated-agencies" element={<IntegratedAgencies />} />

              </>
            ) : (
              <>
                <Route path="/user-management" element={<Unauthorized />} />
              </>
            )}
<<<<<<< HEAD
            <Route path="/data-models" element={<DataModels />} />
            <Route path="/datasets" element={<Datasets />} />
            <Route path="/view-dataset" element={<ViewDataset />} />
=======
            <Route path="/datasets" element={<Datasets />} />
            <Route path="/view-dataset" element={<ViewDataset />} />
            <Route path="/data-models" element={<DataModels />} />

>>>>>>> 3937bd36
          </Route>
        </Routes>
      )}
    </>
  );
};

export default App;<|MERGE_RESOLUTION|>--- conflicted
+++ resolved
@@ -59,18 +59,13 @@
             ) : (
               <>
                 <Route path="/user-management" element={<Unauthorized />} />
+                <Route path="/integrated-agencies" element={<Unauthorized />} />
               </>
             )}
-<<<<<<< HEAD
             <Route path="/data-models" element={<DataModels />} />
             <Route path="/datasets" element={<Datasets />} />
             <Route path="/view-dataset" element={<ViewDataset />} />
-=======
-            <Route path="/datasets" element={<Datasets />} />
-            <Route path="/view-dataset" element={<ViewDataset />} />
             <Route path="/data-models" element={<DataModels />} />
-
->>>>>>> 3937bd36
           </Route>
         </Routes>
       )}
