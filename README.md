--- conflicted
+++ resolved
@@ -93,11 +93,7 @@
 
 1. Fork the repository and clone it locally.  
 2. Create a new feature/fix branch based off `wip`.  
-<<<<<<< HEAD
-3. Make your changes, run Ruff linting and formatting, commit your changes, and ensure all checks pass.  
-=======
 3. Make your changes, run Ruff linting and formatting, commit your changes, and ensure all checks pass.
->>>>>>> f1c837e9
 4. Push your branch to the remote and open a Pull Request targeting `wip`.  
 5. After review approval, maintainers merge your changes into `testing`.  
 6. Automated tests and QA are executed on `testing`.  
