<<<<<<< HEAD

=======
>>>>>>> f1c837e9
tim-db
.vscode/
.idea/
# Node modules
node_modules/

#Common .ignore files
*.DS_Store
<<<<<<< HEAD
*.log
=======
*.log
>>>>>>> f1c837e9
<|MERGE_RESOLUTION|>--- conflicted
+++ resolved
@@ -1,7 +1,3 @@
-<<<<<<< HEAD
-
-=======
->>>>>>> f1c837e9
 tim-db
 .vscode/
 .idea/
@@ -10,8 +6,4 @@
 
 #Common .ignore files
 *.DS_Store
-<<<<<<< HEAD
 *.log
-=======
-*.log
->>>>>>> f1c837e9
