<<<<<<< HEAD
=======
<<<<<<< HEAD
tim-db
=======
>>>>>>> 4adc6e77
.vscode/
.idea/
# Node modules
node_modules/

#Common .ignore files
*.DS_Store
<<<<<<< HEAD
*.log
=======
*.log
>>>>>>> 118c8623322014524f4dd18114f760c189c2497b
>>>>>>> 4adc6e77
<|MERGE_RESOLUTION|>--- conflicted
+++ resolved
@@ -1,9 +1,4 @@
-<<<<<<< HEAD
-=======
-<<<<<<< HEAD
 tim-db
-=======
->>>>>>> 4adc6e77
 .vscode/
 .idea/
 # Node modules
@@ -11,9 +6,4 @@
 
 #Common .ignore files
 *.DS_Store
-<<<<<<< HEAD
-*.log
-=======
-*.log
->>>>>>> 118c8623322014524f4dd18114f760c189c2497b
->>>>>>> 4adc6e77
+*.log