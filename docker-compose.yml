--- conflicted
+++ resolved
@@ -17,11 +17,7 @@
     ports:
       - 8086:8086
     networks:
-<<<<<<< HEAD
       - bykstack
-=======
-      - bykstack-gc
->>>>>>> 3d6f01d8
     cpus: "0.5"
     mem_limit: "512M"
 
@@ -43,7 +39,6 @@
     ports:
       - 8088:8088
     networks:
-<<<<<<< HEAD
       - bykstack
     cpus: "0.5"
     mem_limit: "512M"
@@ -62,26 +57,6 @@
       - 3000:3000
     networks:
       - bykstack
-=======
-      - bykstack-gc
-    cpus: "0.5"
-    mem_limit: "512M"
-
-  # data-mapper:
-  #   container_name: data-mapper
-  #   image: data-mapper
-  #   environment:
-  #     - PORT=3000
-  #     - CONTENT_FOLDER=/data
-  #   volumes:
-  #     - ./DSL:/data
-  #     - ./DSL/DMapper/classifier/hbs:/workspace/app/views/classifier
-  #     - ./DSL/DMapper/classifier/lib:/workspace/app/lib
-  #   ports:
-  #     - 3000:3000
-  #   networks:
-  #     - bykstack-gc
->>>>>>> 3d6f01d8
 
   tim:
     container_name: tim
@@ -94,11 +69,7 @@
     ports:
       - 8085:8085
     networks:
-<<<<<<< HEAD
       - bykstack
-=======
-      - bykstack-gc
->>>>>>> 3d6f01d8
     extra_hosts:
       - "host.docker.internal:host-gateway"
     cpus: "0.5"
@@ -117,7 +88,6 @@
     ports:
       - 9876:5432
     networks:
-<<<<<<< HEAD
       - bykstack
 
   authentication-layer:
@@ -127,17 +97,6 @@
       - 3004:3004
     networks:
       - bykstack
-=======
-      - bykstack-gc
-
-  # authentication-layer:
-  #   container_name: authentication-layer
-  #   image: authentication-layer
-  #   ports:
-  #     - 3004:3004
-  #   networks:
-  #     - bykstack-gc
->>>>>>> 3d6f01d8
 
   resql:
     container_name: resql
@@ -156,11 +115,7 @@
     volumes:
       - ./DSL/Resql:/DSL
     networks:
-<<<<<<< HEAD
       - bykstack
-=======
-      - bykstack-gc
->>>>>>> 3d6f01d8
 
   users_db:
     container_name: users_db
@@ -175,11 +130,7 @@
       - ~/buerokratt_classifier/db_files:/var/lib/postgresql/data
 
     networks:
-<<<<<<< HEAD
       - bykstack
-=======
-      - bykstack-gc
->>>>>>> 3d6f01d8
     restart: always
 
   init:
@@ -189,11 +140,7 @@
       - shared-volume:/shared
       - ./model_trainer:/app/model_trainer
     networks:
-<<<<<<< HEAD
       - bykstack
-=======
-      - bykstack-gc
->>>>>>> 3d6f01d8
 
   classifier-service:
     container_name: classifier-service
@@ -202,11 +149,7 @@
     ports:
       - "8090:8090"
     networks:
-<<<<<<< HEAD
       - bykstack
-=======
-      - bykstack-gc
->>>>>>> 3d6f01d8
     volumes:
       - ./src/classifier-service:/app
     environment:
